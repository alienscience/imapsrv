package imapsrv

import (
	"fmt"
	"log"
)

// state is the IMAP session state
type state int

const (
	notAuthenticated state = iota
	authenticated
	selected
)

// Session represents an IMAP session
type session struct {
	// The client id
	id string
	// The state of the session
	st state
	// The currently selected mailbox (if st == selected)
	mailbox *Mailbox
	// IMAP configuration
	config *config
	// The server the session is for
	server *Server
}

<<<<<<< HEAD
// createSession creates a new IMAP session
func createSession(id string, config *config) *session {
=======
// Create a new IMAP session
func createSession(id string, config *config, server *Server) *session {
>>>>>>> ce7c6620
	return &session{
		id:     id,
		st:     notAuthenticated,
		config: config,
		server: server,
	}
}

// log writes the info messages to the logger with session information
func (s *session) log(info ...interface{}) {
	preamble := fmt.Sprintf("IMAP (%s) ", s.id)
	message := []interface{}{preamble}
	message = append(message, info...)
	log.Print(message...)
}

// selectMailbox selects a mailbox - returns true if the mailbox exists
func (s *session) selectMailbox(path []string) (bool, error) {
	// Lookup the mailbox
	mailstore := s.config.mailstore
	mbox, err := mailstore.GetMailbox(path)

	if err != nil {
		return false, err
	}

	if mbox == nil {
		return false, nil
	}

	// Make note of the mailbox
	s.mailbox = mbox
	return true, nil
}

// list mailboxes matching the given mailbox pattern
func (s *session) list(reference []string, pattern []string) ([]*Mailbox, error) {

	ret := make([]*Mailbox, 0, 4)
	path := copySlice(reference)

	// Build a path that does not have wildcards
	wildcard := -1
	for i, dir := range pattern {
		if dir == "%" || dir == "*" {
			wildcard = i
			break
		}
		path = append(path, dir)
	}

	// Just return a single mailbox if there are no wildcards
	if wildcard == -1 {
		mbox, err := s.config.mailstore.GetMailbox(path)
		if err != nil {
			return ret, err
		}
		ret = append(ret, mbox)
		return ret, nil
	}

	// Recursively get a listing
	return s.depthFirstMailboxes(ret, path, pattern[wildcard:])
}

// addMailboxInfo adds mailbox information to the given response
func (s *session) addMailboxInfo(resp *response) error {
	mailstore := s.config.mailstore

	// Get the mailbox information from the mailstore
	firstUnseen, err := mailstore.FirstUnseen(s.mailbox.Id)
	if err != nil {
		return err
	}
	totalMessages, err := mailstore.TotalMessages(s.mailbox.Id)
	if err != nil {
		return err
	}
	recentMessages, err := mailstore.RecentMessages(s.mailbox.Id)
	if err != nil {
		return err
	}
	nextUid, err := mailstore.NextUid(s.mailbox.Id)
	if err != nil {
		return err
	}

	resp.extra(fmt.Sprint(totalMessages, " EXISTS"))
	resp.extra(fmt.Sprint(recentMessages, " RECENT"))
	resp.extra(fmt.Sprintf("OK [UNSEEN %d] Message %d is first unseen", firstUnseen, firstUnseen))
	resp.extra(fmt.Sprintf("OK [UIDVALIDITY %d] UIDs valid", s.mailbox.Id))
	resp.extra(fmt.Sprintf("OK [UIDNEXT %d] Predicted next UID", nextUid))
	return nil
}

// copySlice copies a slice
func copySlice(s []string) []string {
	ret := make([]string, len(s), (len(s)+1)*2)
	copy(ret, s)
	return ret
}

// depthFirstMailboxes gets a recursive mailbox listing
// At the moment this doesn't support wildcards such as 'leader%' (are they used in real life?)
func (s *session) depthFirstMailboxes(
	results []*Mailbox, path []string, pattern []string) ([]*Mailbox, error) {

	mailstore := s.config.mailstore

	// Stop recursing if the pattern is empty or if the path is too long
	if len(pattern) == 0 || len(path) > 20 {
		return results, nil
	}

	// Consider the next part of the pattern
	ret := results
	var err error
	pat := pattern[0]

	switch pat {
	case "%":
		// Get all the mailboxes at the current path
		all, err := mailstore.GetMailboxes(path)
		if err == nil {
			for _, mbox := range all {
				// Consider the next pattern
				ret = append(ret, mbox)
				ret, err = s.depthFirstMailboxes(ret, mbox.Path, pattern[1:])
				if err != nil {
					break
				}
			}
		}

	case "*":
		// Get all the mailboxes at the current path
		all, err := mailstore.GetMailboxes(path)
		if err == nil {
			for _, mbox := range all {
				// Keep using this pattern
				ret = append(ret, mbox)
				ret, err = s.depthFirstMailboxes(ret, mbox.Path, pattern)
				if err != nil {
					break
				}
			}
		}

	default:
		// Not a wildcard pattern
		mbox, err := mailstore.GetMailbox(path)
		if err == nil {
			ret = append(results, mbox)
			ret, err = s.depthFirstMailboxes(ret, mbox.Path, pattern)
		}
	}

	return ret, err
}<|MERGE_RESOLUTION|>--- conflicted
+++ resolved
@@ -28,13 +28,8 @@
 	server *Server
 }
 
-<<<<<<< HEAD
 // createSession creates a new IMAP session
-func createSession(id string, config *config) *session {
-=======
-// Create a new IMAP session
 func createSession(id string, config *config, server *Server) *session {
->>>>>>> ce7c6620
 	return &session{
 		id:     id,
 		st:     notAuthenticated,
