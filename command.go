package imapsrv

import (
	"crypto/tls"
	"fmt"
<<<<<<< HEAD
	"log"
	"net/textproto"
=======
	"math"
>>>>>>> 75ae96c1
	"strings"
)

// command represents an IMAP command
type command interface {
<<<<<<< HEAD
	// Execute the command and return an IMAP response
	execute(s *session) *response
}

const (
	// pathDelimiter is the delimiter used to distinguish between different folders
=======
	// Execute a command and receive imap responses on the given channel
	// The channel is closed by the imap command when it completes
	execute(s *session, out chan response)
}

const (
	// Imap lets the server choose the path delimiter
>>>>>>> 75ae96c1
	pathDelimiter = '/'
	// A sequence number value specifying the largest sequence number in use
	largestSequenceNumber = math.MaxInt32
)

// Message flags
type messageFlag int

const (
	answered = iota
	flagged
	deleted
	seen
	draft
	recent
)

//------------------------------------------------------------------------------

// noop is a NOOP command
type noop struct {
	tag string
}

<<<<<<< HEAD
// execute a NOOP command
func (c *noop) execute(s *session) *response {
	return ok(c.tag, "NOOP Completed")
=======
// Execute a noop
func (c *noop) execute(s *session, out chan response) {
	defer close(out)
	out <- ok(c.tag, "NOOP Completed")
>>>>>>> 75ae96c1
}

//------------------------------------------------------------------------------

// capability is a CAPABILITY command
type capability struct {
	tag string
}

<<<<<<< HEAD
// execute a capability
func (c *capability) execute(s *session) *response {
	var commands []string

	switch s.listener.encryption {
	case unencryptedLevel:
		// TODO: do we want to support this?

	case starttlsLevel:
		if s.encryption == tlsLevel {
			commands = append(commands, "AUTH=PLAIN")
		} else {
			commands = append(commands, "STARTTLS")
			commands = append(commands, "LOGINDISABLED")
		}

	case tlsLevel:
		commands = append(commands, "AUTH=PLAIN")
	}

	// Return all capabilities
	return ok(c.tag, "CAPABILITY completed").
		extra("CAPABILITY IMAP4rev1 " + strings.Join(commands, " "))
}

//------------------------------------------------------------------------------

type starttls struct {
	tag string
}

func (c *starttls) execute(sess *session) *response {
	sess.conn.Write([]byte(fmt.Sprintf("%s Begin TLS negotiation now", c.tag)))

	sess.conn = tls.Server(sess.conn, &tls.Config{Certificates: sess.listener.certificates})
	textConn := textproto.NewConn(sess.conn)

	sess.encryption = tlsLevel
	return empty().replaceBuffers(textConn)
=======
// Execute a capability
func (c *capability) execute(s *session, out chan response) {
	defer close(out)

	// At the moment the IMAP server is assumed to be running over SSL and so
	// STARTTLS is not supported and LOGIN is not disabled
	out <- ok(c.tag, "CAPABILITY completed").
		putLine("CAPABILITY IMAP4rev1")
>>>>>>> 75ae96c1
}

//------------------------------------------------------------------------------

// login is a LOGIN command
type login struct {
	tag      string
	userId   string
	password string
}

<<<<<<< HEAD
// execute a LOGIN command
func (c *login) execute(sess *session) *response {
=======
// Login command
func (c *login) execute(sess *session, out chan response) {
	defer close(out)
>>>>>>> 75ae96c1

	// Has the user already logged in?
	if sess.st != notAuthenticated {
		message := "LOGIN already logged in"
		sess.log(message)
		out <- bad(c.tag, message)
		return
	}

	auth, err := sess.server.config.authBackend.Authenticate(c.userId, c.password)
	if auth {
		sess.st = authenticated
		out <- ok(c.tag, "LOGIN completed")
		return
	}
	log.Println("Login request:", auth, err)

	// Fail by default
	out <- no(c.tag, "LOGIN failure")
}

//------------------------------------------------------------------------------

// logout is a LOGOUT command
type logout struct {
	tag string
}

<<<<<<< HEAD
// execute a LOGOUT command
func (c *logout) execute(sess *session) *response {
=======
// Logout command
func (c *logout) execute(sess *session, out chan response) {
	defer close(out)
>>>>>>> 75ae96c1

	sess.st = notAuthenticated
	out <- ok(c.tag, "LOGOUT completed").
		shouldClose().
		putLine("BYE IMAP4rev1 Server logging out")
}

//------------------------------------------------------------------------------

// selectMailbox is a SELECT command
type selectMailbox struct {
	tag     string
	mailbox string
}

<<<<<<< HEAD
// execute a SELECT command
func (c *selectMailbox) execute(sess *session) *response {
=======
// Select command
func (c *selectMailbox) execute(sess *session, out chan response) {
	defer close(out)
>>>>>>> 75ae96c1

	// Is the user authenticated?
	if sess.st != authenticated {
		out <- mustAuthenticate(sess, c.tag, "SELECT")
		return
	}

	// Select the mailbox
	mbox := pathToSlice(c.mailbox)
	exists, err := sess.selectMailbox(mbox)

	if err != nil {
		out <- internalError(sess, c.tag, "SELECT", err)
		return
	}

	if !exists {
		out <- no(c.tag, "SELECT No such mailbox")
		return
	}

	// Build a response that includes mailbox information
	res := ok(c.tag, "SELECT completed")

	err = sess.addMailboxInfo(res)

	if err != nil {
		out <- internalError(sess, c.tag, "SELECT", err)
		return
	}

	out <- res
}

//------------------------------------------------------------------------------

// list is a LIST command
type list struct {
	tag         string
	reference   string // Context of mailbox name
	mboxPattern string // The mailbox name pattern
}

<<<<<<< HEAD
// execute a LIST command
func (c *list) execute(sess *session) *response {
=======
// List command
func (c *list) execute(sess *session, out chan response) {
	defer close(out)
>>>>>>> 75ae96c1

	// Is the user authenticated?
	if sess.st != authenticated {
		out <- mustAuthenticate(sess, c.tag, "LIST")
		return
	}

	// Is the mailbox pattern empty? This indicates that we should return
	// the delimiter and the root name of the reference
	if c.mboxPattern == "" {
		res := ok(c.tag, "LIST completed")
		res.putLine(fmt.Sprintf(`LIST () "%s" %s`, pathDelimiter, c.reference))
		out <- res
		return
	}

	// Convert the reference and mbox pattern into slices
	ref := pathToSlice(c.reference)
	mbox := pathToSlice(c.mboxPattern)

	// Get the list of mailboxes
	mboxes, err := sess.list(ref, mbox)

	if err != nil {
		out <- internalError(sess, c.tag, "LIST", err)
		return
	}

	// Check for an empty response
	if len(mboxes) == 0 {
		out <- no(c.tag, "LIST no results")
		return
	}

	// Respond with the mailboxes
	res := ok(c.tag, "LIST completed")
	for _, mbox := range mboxes {
<<<<<<< HEAD
		res.extra(fmt.Sprintf(`LIST (%s) "%s" /%s`,
			joinMailboxFlags(mbox),
			string(pathDelimiter),
			strings.Join(mbox.Path, string(pathDelimiter))))
=======
		res.putLine(fmt.Sprintf(`LIST (%s) "%s" /%s`,
			joinMailboxFlags(mbox),
			string(pathDelimiter),
			strings.Join(mbox.provider.Path(), string(pathDelimiter))))
	}

	out <- res
}

//------------------------------------------------------------------------------

// A FETCH command
type fetch struct {
	tag         string
	macro       fetchCommandMacro
	sequenceSet []sequenceRange
	attachments []fetchAttachment
}

// Fetch macros
type fetchCommandMacro int

const (
	noFetchMacro = iota
	allFetchMacro
	fullFetchMacro
	fastFetchMacro
)

// Sequence range, end can be nil to specify a sequence number
type sequenceRange struct {
	start int32
	end   *int32
}

// Creating a fetch command requires a constructor
func createFetchCommand(tag string) *fetch {
	return &fetch{
		tag:         tag,
		macro:       noFetchMacro,
		sequenceSet: make([]sequenceRange, 0, 4),
		attachments: make([]fetchAttachment, 0, 4),
	}
}

// Fetch command
func (c *fetch) execute(sess *session, out chan response) {
	defer close(out)

	// Is the user authenticated?
	if sess.st != authenticated {
		out <- mustAuthenticate(sess, c.tag, "FETCH")
		return
>>>>>>> 75ae96c1
	}

	// If there is a fetch macro - convert it into fetch attachments
	c.expandMacro()

	// Loop through the sequence ranges to fetch
	for _, seqRange := range c.sequenceSet {

		// Loop through the sequence range
		i := seqRange.start
		for {
			// Add the start of the response
			resp := partial()
			resp.put(fmt.Sprint(i, " FETCH"))

			// Execute the fetch command
			err := sess.fetch(resp, i, c.attachments)

			if err != nil {
				out <- internalError(sess, c.tag, "FETCH", err)
				return
			}

			// Output the current fetch
			out <- resp

			// Is this the last value in the range?
			i += 1
			if seqRange.end == nil || i > *seqRange.end {
				break
			}
		}
	}

	out <- ok(c.tag, "FETCH completed")
}

//------------------------------------------------------------------------------

// unknown is an unknown/unsupported command
type unknown struct {
	tag string
	cmd string
}

<<<<<<< HEAD
// execute reports an error for an unknown command
func (c *unknown) execute(s *session) *response {
=======
// Report an error for an unknown command
func (c *unknown) execute(s *session, out chan response) {
	defer close(out)

>>>>>>> 75ae96c1
	message := fmt.Sprintf("%s unknown command", c.cmd)
	s.log(message)
	out <- bad(c.tag, message)
}

//------ Helper functions ------------------------------------------------------

<<<<<<< HEAD
// internalError logs an error and return an response
func internalError(sess *session, tag string, commandName string, err error) *response {
=======
// Log an error and return an response
func internalError(sess *session, tag string, commandName string, err error) *finalResponse {
>>>>>>> 75ae96c1
	message := commandName + " " + err.Error()
	sess.log(message)
	return no(tag, message).shouldClose()
}

<<<<<<< HEAD
// mustAuthenticate indicates a command is invalid because the user has not authenticated
func mustAuthenticate(sess *session, tag string, commandName string) *response {
=======
// Indicate a command is invalid because the user has not authenticated
func mustAuthenticate(sess *session, tag string, commandName string) *finalResponse {
>>>>>>> 75ae96c1
	message := commandName + " not authenticated"
	sess.log(message)
	return bad(tag, message)
}

// pathToSlice converts a path to a slice of strings
func pathToSlice(path string) []string {

	// Split the path
	ret := strings.Split(path, string(pathDelimiter))

	if len(ret) == 0 {
		return ret
	}

	// Remove leading and trailing blanks
	if ret[0] == "" {
		if len(ret) > 1 {
			ret = ret[1:]
		} else {
			return []string{}
		}
	}

	lastIndex := len(ret) - 1
	if ret[lastIndex] == "" {
		if len(ret) > 1 {
			ret = ret[0:lastIndex]
		} else {
			return []string{}
		}
	}

	return ret

}

<<<<<<< HEAD
// joinMailboxFlags returns a string of mailbox flags for the given mailbox
func joinMailboxFlags(m *Mailbox) string {
=======
// Return a string of mailbox flags for the given mailbox
func joinMailboxFlags(m *mailboxWrap) string {
>>>>>>> 75ae96c1

	// Convert the mailbox flags into a slice of strings
	ret := make([]string, 0, 4)

	flags, _ := m.provider.Flags()

	for flag, str := range mailboxFlags {
		if flags&flag != 0 {
			ret = append(ret, str)
		}
	}

	// Return a joined string
	return strings.Join(ret, ",")
}

// Expand a fetch macro into fetch attachments
func (c *fetch) expandMacro() {

	switch c.macro {
	case allFetchMacro:
		atts := []fetchAttachment{
			&flagsFetchAtt{},
			&internalDateFetchAtt{},
			&rfc822SizeFetchAtt{},
			&envelopeFetchAtt{},
		}
		c.attachments = atts
	case fastFetchMacro:
		atts := []fetchAttachment{
			&flagsFetchAtt{},
			&internalDateFetchAtt{},
			&rfc822SizeFetchAtt{},
		}
		c.attachments = atts
	case fullFetchMacro:
		atts := []fetchAttachment{
			&flagsFetchAtt{},
			&internalDateFetchAtt{},
			&rfc822SizeFetchAtt{},
			&envelopeFetchAtt{},
			&bodyFetchAtt{},
		}
		c.attachments = atts
	default:
		// Do no macro expansion
	}
}<|MERGE_RESOLUTION|>--- conflicted
+++ resolved
@@ -3,33 +3,21 @@
 import (
 	"crypto/tls"
 	"fmt"
-<<<<<<< HEAD
 	"log"
+	"math"
 	"net/textproto"
-=======
-	"math"
->>>>>>> 75ae96c1
 	"strings"
 )
 
 // command represents an IMAP command
 type command interface {
-<<<<<<< HEAD
 	// Execute the command and return an IMAP response
-	execute(s *session) *response
+	execute(s *session, out chan response)
 }
 
 const (
 	// pathDelimiter is the delimiter used to distinguish between different folders
-=======
-	// Execute a command and receive imap responses on the given channel
-	// The channel is closed by the imap command when it completes
-	execute(s *session, out chan response)
-}
-
-const (
 	// Imap lets the server choose the path delimiter
->>>>>>> 75ae96c1
 	pathDelimiter = '/'
 	// A sequence number value specifying the largest sequence number in use
 	largestSequenceNumber = math.MaxInt32
@@ -54,16 +42,10 @@
 	tag string
 }
 
-<<<<<<< HEAD
-// execute a NOOP command
-func (c *noop) execute(s *session) *response {
-	return ok(c.tag, "NOOP Completed")
-=======
 // Execute a noop
 func (c *noop) execute(s *session, out chan response) {
 	defer close(out)
 	out <- ok(c.tag, "NOOP Completed")
->>>>>>> 75ae96c1
 }
 
 //------------------------------------------------------------------------------
@@ -73,9 +55,9 @@
 	tag string
 }
 
-<<<<<<< HEAD
 // execute a capability
-func (c *capability) execute(s *session) *response {
+func (c *capability) execute(s *session, out chan response) {
+	defer close(out)
 	var commands []string
 
 	switch s.listener.encryption {
@@ -95,8 +77,8 @@
 	}
 
 	// Return all capabilities
-	return ok(c.tag, "CAPABILITY completed").
-		extra("CAPABILITY IMAP4rev1 " + strings.Join(commands, " "))
+	out <- ok(c.tag, "CAPABILITY completed").
+		putLine("CAPABILITY IMAP4rev1 " + strings.Join(commands, " "))
 }
 
 //------------------------------------------------------------------------------
@@ -105,24 +87,16 @@
 	tag string
 }
 
-func (c *starttls) execute(sess *session) *response {
+func (c *starttls) execute(sess *session, out chan response) {
+	defer close(out)
+
 	sess.conn.Write([]byte(fmt.Sprintf("%s Begin TLS negotiation now", c.tag)))
 
 	sess.conn = tls.Server(sess.conn, &tls.Config{Certificates: sess.listener.certificates})
 	textConn := textproto.NewConn(sess.conn)
 
 	sess.encryption = tlsLevel
-	return empty().replaceBuffers(textConn)
-=======
-// Execute a capability
-func (c *capability) execute(s *session, out chan response) {
-	defer close(out)
-
-	// At the moment the IMAP server is assumed to be running over SSL and so
-	// STARTTLS is not supported and LOGIN is not disabled
-	out <- ok(c.tag, "CAPABILITY completed").
-		putLine("CAPABILITY IMAP4rev1")
->>>>>>> 75ae96c1
+	out <- empty().shouldReplaceBuffers(textConn)
 }
 
 //------------------------------------------------------------------------------
@@ -134,14 +108,9 @@
 	password string
 }
 
-<<<<<<< HEAD
-// execute a LOGIN command
-func (c *login) execute(sess *session) *response {
-=======
 // Login command
 func (c *login) execute(sess *session, out chan response) {
 	defer close(out)
->>>>>>> 75ae96c1
 
 	// Has the user already logged in?
 	if sess.st != notAuthenticated {
@@ -151,7 +120,7 @@
 		return
 	}
 
-	auth, err := sess.server.config.authBackend.Authenticate(c.userId, c.password)
+	auth, err := sess.server.config.AuthBackend.Authenticate(c.userId, c.password)
 	if auth {
 		sess.st = authenticated
 		out <- ok(c.tag, "LOGIN completed")
@@ -170,14 +139,9 @@
 	tag string
 }
 
-<<<<<<< HEAD
 // execute a LOGOUT command
-func (c *logout) execute(sess *session) *response {
-=======
-// Logout command
 func (c *logout) execute(sess *session, out chan response) {
 	defer close(out)
->>>>>>> 75ae96c1
 
 	sess.st = notAuthenticated
 	out <- ok(c.tag, "LOGOUT completed").
@@ -193,14 +157,9 @@
 	mailbox string
 }
 
-<<<<<<< HEAD
 // execute a SELECT command
-func (c *selectMailbox) execute(sess *session) *response {
-=======
-// Select command
 func (c *selectMailbox) execute(sess *session, out chan response) {
 	defer close(out)
->>>>>>> 75ae96c1
 
 	// Is the user authenticated?
 	if sess.st != authenticated {
@@ -244,14 +203,9 @@
 	mboxPattern string // The mailbox name pattern
 }
 
-<<<<<<< HEAD
 // execute a LIST command
-func (c *list) execute(sess *session) *response {
-=======
-// List command
 func (c *list) execute(sess *session, out chan response) {
 	defer close(out)
->>>>>>> 75ae96c1
 
 	// Is the user authenticated?
 	if sess.st != authenticated {
@@ -289,12 +243,6 @@
 	// Respond with the mailboxes
 	res := ok(c.tag, "LIST completed")
 	for _, mbox := range mboxes {
-<<<<<<< HEAD
-		res.extra(fmt.Sprintf(`LIST (%s) "%s" /%s`,
-			joinMailboxFlags(mbox),
-			string(pathDelimiter),
-			strings.Join(mbox.Path, string(pathDelimiter))))
-=======
 		res.putLine(fmt.Sprintf(`LIST (%s) "%s" /%s`,
 			joinMailboxFlags(mbox),
 			string(pathDelimiter),
@@ -348,7 +296,6 @@
 	if sess.st != authenticated {
 		out <- mustAuthenticate(sess, c.tag, "FETCH")
 		return
->>>>>>> 75ae96c1
 	}
 
 	// If there is a fetch macro - convert it into fetch attachments
@@ -394,15 +341,10 @@
 	cmd string
 }
 
-<<<<<<< HEAD
 // execute reports an error for an unknown command
-func (c *unknown) execute(s *session) *response {
-=======
-// Report an error for an unknown command
 func (c *unknown) execute(s *session, out chan response) {
 	defer close(out)
 
->>>>>>> 75ae96c1
 	message := fmt.Sprintf("%s unknown command", c.cmd)
 	s.log(message)
 	out <- bad(c.tag, message)
@@ -410,25 +352,15 @@
 
 //------ Helper functions ------------------------------------------------------
 
-<<<<<<< HEAD
 // internalError logs an error and return an response
-func internalError(sess *session, tag string, commandName string, err error) *response {
-=======
-// Log an error and return an response
 func internalError(sess *session, tag string, commandName string, err error) *finalResponse {
->>>>>>> 75ae96c1
 	message := commandName + " " + err.Error()
 	sess.log(message)
 	return no(tag, message).shouldClose()
 }
 
-<<<<<<< HEAD
 // mustAuthenticate indicates a command is invalid because the user has not authenticated
-func mustAuthenticate(sess *session, tag string, commandName string) *response {
-=======
-// Indicate a command is invalid because the user has not authenticated
 func mustAuthenticate(sess *session, tag string, commandName string) *finalResponse {
->>>>>>> 75ae96c1
 	message := commandName + " not authenticated"
 	sess.log(message)
 	return bad(tag, message)
@@ -466,13 +398,8 @@
 
 }
 
-<<<<<<< HEAD
 // joinMailboxFlags returns a string of mailbox flags for the given mailbox
-func joinMailboxFlags(m *Mailbox) string {
-=======
-// Return a string of mailbox flags for the given mailbox
 func joinMailboxFlags(m *mailboxWrap) string {
->>>>>>> 75ae96c1
 
 	// Convert the mailbox flags into a slice of strings
 	ret := make([]string, 0, 4)
