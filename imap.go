--- conflicted
+++ resolved
@@ -4,10 +4,7 @@
 import (
 	"bufio"
 	"fmt"
-<<<<<<< HEAD
-=======
-	"github.com/EtienneBruines/imapsrv/auth"
->>>>>>> ce7c6620
+	"auth"
 	"log"
 	"net"
 )
@@ -24,13 +21,9 @@
 	authBackend auth.AuthStore
 }
 
-<<<<<<< HEAD
+type option func(*Server) error
+
 // listener represents a listener as used by the server
-=======
-type option func(*Server) error
-
-// Listener config
->>>>>>> ce7c6620
 type listener struct {
 	addr string
 }
@@ -60,23 +53,16 @@
 	}
 }
 
-<<<<<<< HEAD
-// Store addd a mailstore to the config
-func Store(m Mailstore) func(*Server) error {
-=======
 // Add a mailstore to the config
+// StoreOption add a mailstore to the config
 func StoreOption(m Mailstore) option {
->>>>>>> ce7c6620
 	return func(s *Server) error {
 		s.config.mailstore = m
 		return nil
 	}
 }
 
-<<<<<<< HEAD
-// Listen adds an interface to listen to
-func Listen(Addr string) func(*Server) error {
-=======
+// AuthStoreOption adds an authenticaton backend
 func AuthStoreOption(a auth.AuthStore) option {
 	return func(s *Server) error {
 		s.config.authBackend = a
@@ -84,9 +70,8 @@
 	}
 }
 
-// Add an interface to listen to
+// ListenOption adds an interface to listen to
 func ListenOption(Addr string) option {
->>>>>>> ce7c6620
 	return func(s *Server) error {
 		l := listener{
 			addr: Addr,
@@ -96,25 +81,16 @@
 	}
 }
 
-<<<<<<< HEAD
-// MaxClients sets the MaxClients config
-func MaxClients(max uint) func(*Server) error {
-=======
-// Set MaxClients config
+// MaxClientsOption sets the MaxClients config
 func MaxClientsOption(max uint) option {
->>>>>>> ce7c6620
 	return func(s *Server) error {
 		s.config.maxClients = max
 		return nil
 	}
 }
 
-<<<<<<< HEAD
 // NewServer creates a new server with the given options
-func NewServer(options ...func(*Server) error) *Server {
-=======
 func NewServer(options ...option) *Server {
->>>>>>> ce7c6620
 	// set the default config
 	s := &Server{}
 	s.config = defaultConfig()
@@ -200,13 +176,8 @@
 
 }
 
-<<<<<<< HEAD
 // handle requests from an IMAP client
-func (c *client) handle() {
-=======
-// Handle requests from an IMAP client
 func (c *client) handle(s *Server) {
->>>>>>> ce7c6620
 
 	// Close the client on exit from this function
 	defer c.close()
