--- conflicted
+++ resolved
@@ -12,13 +12,10 @@
 	Mailbox(owner string, path []string) (Mailbox, error)
 	// Get a list of mailboxes at the given path
 	Mailboxes(owner string, path []string) ([]Mailbox, error)
-<<<<<<< HEAD
 	// DeleteMailbox removes the mailbox from the current user, or (if it has children), sets /Noselect flag
 	DeleteMailbox(owner string, path []string) error
-=======
 	// NewMailbox creates a new mailbox for the given user - error is nil if and only if this was successfull.
 	NewMailbox(owner string, path []string) error
->>>>>>> 7d037816
 	// NewMessage adds the raw message information to the server, in the correct location
 	NewMessage(rcpt string, message io.Reader) (Message, error)
 	// NewUser adds the user to the server
@@ -73,10 +70,10 @@
 )
 
 var mailboxFlags = map[MailboxFlag]string{
-	Noinferiors: "Noinferiors",
-	Noselect:    "Noselect",
-	Marked:      "Marked",
-	Unmarked:    "Unmarked",
+	Noinferiors: `\Noinferiors`,
+	Noselect:    `\Noselect`,
+	Marked:      `\Marked`,
+	Unmarked:    `\Unmarked`,
 }
 
 // A message is read through this interface
